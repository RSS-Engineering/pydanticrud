from typing import Optional, Set, Union, Dict, Any
import logging
import json
from datetime import datetime, timezone
from decimal import Decimal

import boto3
from boto3.dynamodb.conditions import Key, Attr
from boto3.exceptions import DynamoDBNeedsKeyConditionError
from botocore.exceptions import ClientError
from rule_engine import Rule, ast, types

from ..main import IterableResult
from ..exceptions import DoesNotExist, ConditionCheckFailed

log = logging.getLogger(__name__)


def expression_to_condition(expr, keys: set):
    if isinstance(expr, ast.LogicExpression):
        left, l_keys = expression_to_condition(expr.left, keys)
        right, r_keys = expression_to_condition(expr.right, keys)
        if expr.type == "and":
            return left & right, l_keys | r_keys
        if expr.type == "or":
            return left | right, l_keys | r_keys
    if isinstance(expr, ast.ComparisonExpression):
        left, l_keys = expression_to_condition(expr.left, keys)
        right, r_keys = expression_to_condition(expr.right, keys)
        exit_keys = l_keys | r_keys
        if expr.type == "eq":
            if right is not None:
                return left.eq(right), exit_keys
            else:
                return left.not_exists(), exit_keys
        if expr.type == "ne":
            if right is not None:
                return left.ne(right), exit_keys
            else:
                return left.exists(), exit_keys
        return getattr(left, {"le": "lte", "ge": "gte"}.get(expr.type, expr.type))(right), exit_keys
    if isinstance(expr, ast.SymbolExpression):
        if keys is not None and expr.name in keys:
            return Key(expr.name), {expr.name}
        return Attr(expr.name), set()
    if isinstance(expr, ast.NullExpression):
        return None, set()
    if isinstance(expr, ast.DatetimeExpression):
        return _to_epoch_float(expr.value), set()
    if isinstance(expr, ast.StringExpression):
        return expr.value, set()
    if isinstance(expr, ast.FloatExpression):
        val = expr.value
        return val if not types.is_integer_number(val) else int(val), set()
    if isinstance(expr, ast.ContainsExpression):
        container, l_keys = expression_to_condition(expr.container, keys)
        member, r_keys = expression_to_condition(expr.member, keys)
        return container.contains(member), l_keys | r_keys
    raise NotImplementedError


def rule_to_boto_expression(rule: Rule, keys: Optional[Set[str]] = None):
    return expression_to_condition(rule.statement.expression, keys or set())


# https://boto3.amazonaws.com/v1/documentation/api/latest/reference/customizations/dynamodb.html#valid-dynamodb-types
DYNAMO_TYPE_MAP = {
    "integer": "N",
    "decimal": "N",
    "double": "N",
    "bool": "BOOL",
}

EPOCH = datetime(1970, 1, 1, 0, 0)


def _to_epoch_decimal(dt: datetime) -> Decimal:
    """TTL fields must be stored as a float but boto only supports decimals."""
    epock = EPOCH
    if dt.tzinfo:
        epock = epock.replace(tzinfo=timezone.utc)
    return Decimal((dt - epock).total_seconds())


SERIALIZE_MAP = {
    "number": str,  # float or decimal
    "string": str,
    "string:date-time": lambda d: d.isoformat(),
    "string:ttl": lambda d: _to_epoch_decimal(d),
    "boolean": lambda d: 1 if d else 0,
    "object": json.dumps,
    "array": json.dumps,
}

DESERIALIZE_MAP = {
    "number": float,
    "boolean": bool,
    "object": json.loads,
    "array": json.loads,
}


def chunk_list(lst, size):
    for i in range(0, len(lst), size):
        yield lst[i:i + size]


def index_definition(index_name, keys, gsi=False):
    schema = {
        "IndexName": index_name,
        "Projection": {
            "ProjectionType": "ALL",
        },
        "KeySchema": [
            {"AttributeName": attr, "KeyType": ["HASH", "RANGE"][i]} for i, attr in enumerate(keys)
        ],
    }
    if gsi:
        schema["ProvisionedThroughput"] = {"ReadCapacityUnits": 1, "WriteCapacityUnits": 1}
    return schema


class DynamoSerializer:
<<<<<<< HEAD
    def __init__(self, schema, ttl_field=None):
        self.properties = schema["properties"]
=======
    def __init__(self, schema):
        self.properties = schema.get("properties")
>>>>>>> 2016b4cc
        self.definitions = schema.get("definitions")
        self.ttl_field = ttl_field

    def _get_type_possibilities(self, field_name) -> Set[tuple]:
        field_properties = self.properties.get(field_name)

        if not field_properties:
            return set()

        possible_types = []
        if "anyOf" in field_properties:
            possible_types.extend([r.get("$ref", r) for r in field_properties["anyOf"]])
        else:
            possible_types.append(field_properties.get("$ref", field_properties))

        def type_from_definition(definition_signature: Union[str, dict]) -> dict:
            if isinstance(definition_signature, str):
                t = definition_signature.split("/")[-1]
                return self.definitions[t]
            return definition_signature

        type_dicts = [type_from_definition(t) for t in possible_types]

        return set([(t["type"], t.get("format", "")) for t in type_dicts])

    def _serialize_field(self, field_name, value):
        if field_name == self.ttl_field:
            field_types = {("string", "ttl")}
        else:
            field_types = self._get_type_possibilities(field_name)

        if value is not None:
            for t in field_types:
                try:
                    type_signature = ":".join(t).rstrip(":")
                    try:
                        return SERIALIZE_MAP[type_signature](value)
                    except KeyError:
                        return SERIALIZE_MAP[t[0]](value)
                except (ValueError, TypeError, KeyError):
                    pass

        # If we got a value that is not part of the schema, pass it
        # through and let pydantic sort it out.
        return value

    def serialize_record(self, data_dict) -> dict:
        """
        Apply converters to non-native types
        """
        return {
            field_name: self._serialize_field(field_name, value)
            for field_name, value in data_dict.items()
        }

    def _deserialize_field(self, field_name, value):
        field_types = self._get_type_possibilities(field_name)
        if value is not None:
            for t in field_types:
                try:
                    type_signature = ":".join(t).rstrip(":")
                    try:
                        return DESERIALIZE_MAP[type_signature](value)
                    except KeyError:
                        return DESERIALIZE_MAP[t[0]](value)
                except (ValueError, TypeError, KeyError):
                    pass

        return value

    def deserialize_record(self, data_dict) -> dict:
        """
        Apply converters to non-native types
        """
        return {
            field_name: self._deserialize_field(field_name, value)
            for field_name, value in data_dict.items()
        }


class DynamoIterableResult(IterableResult):
    def __init__(self, cls, result, serialized_items):
        super(DynamoIterableResult, self).__init__(cls, serialized_items, result.get("Count"))

        self.last_evaluated_key = result.get("LastEvaluatedKey")
        self.scanned_count = result["ScannedCount"]


class Backend:
    def __init__(self, cls):
        cfg = cls.Config
        self.cls = cls
        self.schema = cls.schema()
        self.hash_key = cfg.hash_key
        self.range_key = getattr(cfg, "range_key", None)
        self.serializer = DynamoSerializer(self.schema, ttl_field=getattr(cfg, "ttl", None))
        self.table_name = cls.get_table_name()

        self.local_indexes = getattr(cfg, "local_indexes", {})
        self.global_indexes = getattr(cfg, "global_indexes", {})
        self.index_map = {(self.hash_key,): None}
        self.possible_keys = {self.hash_key}
        if self.range_key:
            self.possible_keys.add(self.range_key)
            self.index_map = {(self.hash_key, self.range_key): None}

        for name, keys in dict(**self.local_indexes, **self.global_indexes).items():
            self.index_map[keys] = name
            for key in keys:
                self.possible_keys.add(key)

        self.dynamodb = boto3.resource(
            "dynamodb",
            region_name=getattr(cfg, "region", "us-east-2"),
            endpoint_url=getattr(cfg, "endpoint", None),
        )

    def _key_param_to_dict(self, key):
        _key = {
            self.hash_key: key,
        }
        if self.range_key:
            if not isinstance(key, tuple) or not len(key) == 2:
                raise ValueError(f"{self.table_name} needs both a hash_key and a range_key.")
            _key = {self.hash_key: key[0], self.range_key: key[1]}
        return _key

    def _get_best_index(self, keys_used: Set[str]):
        def score_index(index):
            if set(index) == keys_used:
                # perfect match
                return 3
            elif len(index) > len(keys_used):
                # index match with additional filter
                return 2

            # We shouldn't get here.
            raise NotImplementedError()

        possible_indexes = sorted(
            [key for key in self.index_map.keys() if set(key).issubset(keys_used)], key=score_index
        )

        if possible_indexes:
            return self.index_map[possible_indexes[0]]
        return None

    def initialize(self):
        schema = self.schema
        gsies = {k: v for k, v in self.global_indexes.items()}
        lsies = {k: v for k, v in self.local_indexes.items()}
        key_names = [key for key in [self.hash_key, self.range_key] if key]

        table_schema = dict(
            AttributeDefinitions=[
                {
                    "AttributeName": attr,
                    "AttributeType": DYNAMO_TYPE_MAP.get(
                        schema["properties"][attr].get("type"), "S"
                    ),
                }
                for attr in self.possible_keys
            ],
            TableName=self.table_name,
            KeySchema=[
                {"AttributeName": key, "KeyType": ["HASH", "RANGE"][i]}
                for i, key in enumerate(key_names)
            ],
            ProvisionedThroughput={"ReadCapacityUnits": 1, "WriteCapacityUnits": 1},
        )
        if lsies:
            table_schema["LocalSecondaryIndexes"] = [
                index_definition(index_name, keys) for index_name, keys in lsies.items()
            ]
        if gsies:
            table_schema["GlobalSecondaryIndexes"] = [
                index_definition(index_name, keys, gsi=True) for index_name, keys in gsies.items()
            ]
        table = self.dynamodb.create_table(**table_schema)
        table.wait_until_exists()

    def get_table(self):
        return self.dynamodb.Table(self.table_name)

    def exists(self):
        table = self.get_table()
        try:
            return table.table_status == "ACTIVE"
        except ClientError:
            return False

    def query(
        self,
        query_expr: Optional[Rule] = None,
        filter_expr: Optional[Rule] = None,
        limit: Optional[int] = None,
        exclusive_start_key: Optional[str] = None,
        order: str = "asc",
    ):
        table = self.get_table()
        f_expr, _ = rule_to_boto_expression(filter_expr) if filter_expr else (None, set())

        params = {}

        if limit:
            params["Limit"] = limit
        if exclusive_start_key:
            params["ExclusiveStartKey"] = exclusive_start_key
        if f_expr:
            params["FilterExpression"] = f_expr

        if query_expr:
            q_expr, keys_used = rule_to_boto_expression(query_expr, self.possible_keys)

            if not keys_used and not filter_expr:
                raise ConditionCheckFailed(
                    "No keys in query expression. Use a filter expression or add an index."
                )

            index_name = self._get_best_index(keys_used)
            params["KeyConditionExpression"] = q_expr

            if order != "asc":
                params["ScanIndexForward"] = False

            if index_name:
                params["IndexName"] = index_name
            elif not keys_used.issubset({self.hash_key, self.range_key}):
                raise ConditionCheckFailed("No keys in expression. Enable scan or add an index.")

            try:
                resp = table.query(**params)
            except ClientError as e:
                if e.response["Error"]["Code"] == "ResourceNotFoundException":
                    return []
                raise e
            except DynamoDBNeedsKeyConditionError:
                raise ConditionCheckFailed(
                    "Non-key attributes are not valid in the query expression. Use filter "
                    "expression"
                )
        else:
            if order != "asc":
                raise ConditionCheckFailed("Scans do not support reverse order.")

            try:
                resp = table.scan(**params)
            except ClientError as e:
                if e.response["Error"]["Code"] == "ResourceNotFoundException":
                    return []
                raise e

        return DynamoIterableResult(
            self.cls, resp, (self.serializer.deserialize_record(rec) for rec in resp["Items"])
        )

    def get(self, key: Union[Dict, Any]):
        if isinstance(key, dict):
            try:
                return self.query(
                    Rule(" AND ".join(f"{k} == {repr(v)}" for k, v in key.items())), limit=1
                )[0]
            except IndexError:
                raise DoesNotExist(f'{self.table_name} "{key}" does not exist')

        _key: Dict[str, str] = self._key_param_to_dict(key)
        try:
            resp = self.get_table().get_item(Key=_key)
        except ClientError as e:
            if e.response["Error"]["Code"] == "ResourceNotFoundException":
                raise DoesNotExist(f'{self.table_name} "{_key}" does not exist')
            raise e

        if "Item" not in resp:
            if not self.range_key:
                _key = key
            raise DoesNotExist(f'{self.table_name} "{_key}" does not exist')

        return self.serializer.deserialize_record(resp["Item"])

    def save(self, item, condition: Optional[Rule] = None) -> bool:
        data = self.serializer.serialize_record(item.dict(by_alias=True))

        try:
            if condition:
                expr, _ = rule_to_boto_expression(condition, self.possible_keys)
                res = self.get_table().put_item(
                    Item=data,
                    ConditionExpression=expr,
                )
            else:
                res = self.get_table().put_item(Item=data)
            return res["ResponseMetadata"]["HTTPStatusCode"] == 200

        except ClientError as e:
            if e.response["Error"]["Code"] == "ConditionalCheckFailedException" and condition:
                raise ConditionCheckFailed()
            raise e

    def delete(self, key):
        self.get_table().delete_item(Key=self._key_param_to_dict(key))

    def batch_save(self, items: list) -> dict:
        """
        This function is to write multiple records in to dynamodb and returns unprocessed records in dict
        if something gone wrong with the record.Currently, batch_write is not supporting ConditionExpression
        Refer docs:
        https://boto3.amazonaws.com/v1/documentation/api/latest/reference/services/dynamodb/client/batch_write_item.html
        """
        # Prepare the batch write requests
        request_items = {self.table_name: []}

        # chunk list for size limit of 25 items to write using this batch_write operation refer below.
        # https://boto3.amazonaws.com/v1/documentation/api/latest/reference/services/dynamodb/client/batch_write_item.html#:~:text=The%20BatchWriteItem%20operation,Data%20Types.
        for chunk in chunk_list(items, 25):
            serialized_items = [self.serializer.serialize_record(item.dict(by_alias=True)) for item in chunk]
            for serialized_item in serialized_items:
                request_items[self.table_name].append({"PutRequest": {"Item": serialized_item}})
        try:
            response = self.dynamodb.batch_write_item(RequestItems=request_items)
        except ClientError as e:
            raise e
        except (ValueError, TypeError, KeyError) as ex:
            raise ex
        unprocessed_items = response.get("UnprocessedItems", {})
        return unprocessed_items<|MERGE_RESOLUTION|>--- conflicted
+++ resolved
@@ -121,13 +121,8 @@
 
 
 class DynamoSerializer:
-<<<<<<< HEAD
     def __init__(self, schema, ttl_field=None):
-        self.properties = schema["properties"]
-=======
-    def __init__(self, schema):
         self.properties = schema.get("properties")
->>>>>>> 2016b4cc
         self.definitions = schema.get("definitions")
         self.ttl_field = ttl_field
 
